"use client";

import { createContext, useCallback, useContext, useEffect, useMemo, useState } from "react";
import type { ReactNode } from "react";
import { usePathname, useRouter } from "next/navigation";
import { fetchCurrentUser, logoutUser } from "../lib/api";
import { clearToken, readToken } from "../lib/auth-storage";
import type { UserProfile } from "../lib/types";

type AuthContextValue = {
  token: string | null;
  user: UserProfile | null;
  loading: boolean;
  refresh: () => Promise<UserProfile | null>;
  logout: () => Promise<void>;
  setToken: (accessToken: string | null) => void;
  setUser: (profile: UserProfile | null) => void;
  guestMode: boolean;
  enterGuestMode: () => void;
  exitGuestMode: () => void;
};

const AuthContext = createContext<AuthContextValue | undefined>(undefined);

const AUTH_ROUTES = ["/login", "/register"];
const GUEST_MODE_KEY = "dentamind-guest-mode";

function isAuthRoute(pathname: string): boolean {
  return AUTH_ROUTES.some((route) => pathname === route || pathname.startsWith(`${route}/`));
}

export function AuthProvider({ children }: { children: ReactNode }) {
  const [token, setToken] = useState<string | null>(null);
  const [user, setUser] = useState<UserProfile | null>(null);
  const [loading, setLoading] = useState<boolean>(true);
  const [guestMode, setGuestMode] = useState<boolean>(false);

  const [guestMode, setGuestMode] = useState<boolean>(false);


  const router = useRouter();
  const pathname = usePathname();

  useEffect(() => {
    if (typeof window === "undefined") {
      return;
    }
    const persisted = window.localStorage.getItem(GUEST_MODE_KEY) === "1";
    if (persisted) {
      setGuestMode(true);
    }
  }, []);

  const refresh = useCallback(async (): Promise<UserProfile | null> => {
<<<<<<< HEAD
    const persistedGuest =
      typeof window !== "undefined" && window.localStorage.getItem(GUEST_MODE_KEY) === "1";

    if (persistedGuest && !guestMode) {
      setGuestMode(true);
    }

    if (guestMode || persistedGuest) {
=======
    if (guestMode) {
>>>>>>> c8172de3
      setToken(null);
      setUser(null);
      setLoading(false);
      return null;
    }

    const stored = readToken();

    if (!stored) {
      setToken(null);
      setUser(null);
      setLoading(false);
      return null;
    }

    if (stored === token && user) {
      setLoading(false);
      return user;
    }

    setLoading(true);
    setToken(stored);

    try {
      const profile = await fetchCurrentUser(stored);
      setUser(profile);
      return profile;
    } catch (error) {
      clearToken();
      setToken(null);
      setUser(null);
      return null;
    } finally {
      setLoading(false);
    }
  }, [token, user, guestMode]);

  useEffect(() => {
    refresh();
  }, [refresh]);

  useEffect(() => {
    if (loading) {
      return;
    }

    if (!token && !guestMode && !isAuthRoute(pathname)) {
      router.replace("/login");
    } else if ((token || guestMode) && isAuthRoute(pathname)) {
      router.replace("/");
    }
  }, [token, guestMode, loading, pathname, router]);

  const enterGuestMode = useCallback(() => {
    clearToken();
    setToken(null);
    setUser(null);
    setGuestMode(true);
    if (typeof window !== "undefined") {
      window.localStorage.setItem(GUEST_MODE_KEY, "1");
    }
    setLoading(false);
  }, []);

  const exitGuestMode = useCallback(() => {
    setGuestMode(false);
    if (typeof window !== "undefined") {
      window.localStorage.removeItem(GUEST_MODE_KEY);
    }
  }, []);

  const logout = useCallback(async () => {
    if (token) {
      try {
        await logoutUser(token);
      } catch (error) {
        console.warn("logout warning", error);
      }
    }
    clearToken();
    setToken(null);
    setUser(null);
    if (guestMode) {
      exitGuestMode();
    }
    router.push("/login");
  }, [token, guestMode, exitGuestMode, router]);

  const value = useMemo<AuthContextValue>(
    () => ({
      token,
      user,
      loading,
      refresh,
      logout,
      setUser,
      setToken,
      guestMode,
      enterGuestMode,
      exitGuestMode,
    }),
    [token, user, loading, refresh, logout, guestMode, enterGuestMode, exitGuestMode]
  );

  return <AuthContext.Provider value={value}>{children}</AuthContext.Provider>;
}

export function useAuth(): AuthContextValue {
  const context = useContext(AuthContext);
  if (!context) {
    throw new Error("useAuth must be used within an AuthProvider");
  }
  return context;
}<|MERGE_RESOLUTION|>--- conflicted
+++ resolved
@@ -52,7 +52,7 @@
   }, []);
 
   const refresh = useCallback(async (): Promise<UserProfile | null> => {
-<<<<<<< HEAD
+
     const persistedGuest =
       typeof window !== "undefined" && window.localStorage.getItem(GUEST_MODE_KEY) === "1";
 
@@ -61,9 +61,6 @@
     }
 
     if (guestMode || persistedGuest) {
-=======
-    if (guestMode) {
->>>>>>> c8172de3
       setToken(null);
       setUser(null);
       setLoading(false);
